"""Setuptools package definition"""

from setuptools import setup


with open('README.rst', 'r') as f:
    README_TEXT = f.read()

setup(
    name = "finja",
    version = "1.0.4",
    py_modules = ["finja"],
    entry_points = {
        'console_scripts': [
            "finja=finja:main",
            "finjacol=finja:col_main",
            "finjadup=finja:dup_main"
        ]
    },
    install_requires = [
        "binaryornot",
        "six",
        "chardet",
<<<<<<< HEAD
        "argparse",
=======
	"termcolor",
>>>>>>> f6fd51e9
    ],
    author = "David Vogt, Jean-Louis Fuchs",
    author_email = "dv@winged.ch, ganwell@fangorn.ch",
    description = (
        "Index stuff and find it fast and without bloat"
    ),
    long_description = README_TEXT,
    keywords = "code index find text open",
    url = "https://ganwell.github.io",
    classifiers = [
        "Development Status :: 5 - Production/Stable",
        "Environment :: Console",
        "Intended Audience :: Developers",
        "Intended Audience :: Information Technology",
        "License :: OSI Approved :: "
        "GNU Affero General Public License v3",
        "Natural Language :: English",
        "Operating System :: OS Independent",
        "Programming Language :: Python :: 2.6",
        "Programming Language :: Python :: 2.7",
        "Programming Language :: Python :: 3.5",
    ]
)<|MERGE_RESOLUTION|>--- conflicted
+++ resolved
@@ -21,11 +21,8 @@
         "binaryornot",
         "six",
         "chardet",
-<<<<<<< HEAD
+        "termcolor",
         "argparse",
-=======
-	"termcolor",
->>>>>>> f6fd51e9
     ],
     author = "David Vogt, Jean-Louis Fuchs",
     author_email = "dv@winged.ch, ganwell@fangorn.ch",
